--- conflicted
+++ resolved
@@ -1,11 +1,5 @@
 #!/usr/bin/env python
 
-<<<<<<< HEAD
-import caffe
-import os
-import sys
-=======
->>>>>>> 4068ea31
 import numpy as np
 import argparse
 from kaffe import KaffeError, print_stderr
@@ -37,11 +31,7 @@
                 np.save(data_out, data)
         if code_output_path:
             print_stderr('Saving source...')
-<<<<<<< HEAD
-            with open(code_output_path, 'w+') as src_out:
-=======
             with open(code_output_path, 'w') as src_out:
->>>>>>> 4068ea31
                 src_out.write(transformer.transform_source())
         print_stderr('Done.')
     except KaffeError as err:
