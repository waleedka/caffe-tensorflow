--- conflicted
+++ resolved
@@ -120,17 +120,10 @@
         for node in self.topologically_sorted():
             # If the node has learned parameters, display the first one's shape.
             # In case of convolutions, this corresponds to the weights.
-<<<<<<< HEAD
-            data_shape = node.data[0].shape if node.data else '--'
-            out_shape = node.output_shape or '--'
-            s.append('{!s:<20} {!s:<30} {!s:>20} {!s:>20}'.format(node.kind, node.name, data_shape,
-                                                          tuple(out_shape)))
-=======
             data_shape = str(node.data[0].shape) if node.data else '--'
             out_shape = str(tuple(node.output_shape)) or '--'
             s.append('{:<20} {:<30} {:>20} {:>20}'.format(
                 node.kind, node.name, data_shape, out_shape))
->>>>>>> 4068ea31
         return '\n'.join(s)
 
 
